--- conflicted
+++ resolved
@@ -180,38 +180,10 @@
 		if self.tube_num is not None:
 			tube_lines = []
 			for num, line in enumerate(self.list_lines):
-<<<<<<< HEAD
-				# find the location where tube data is given
-				#    here, we iterate over all lines in the LIST file and look
-				#    if the string "TUBE  B  E" is present in the current line
-				#    if yes, save the line below this string that corresponds 
-				# 	 to the currently checked tube number												MR 2023/01/20
-				if "TUBE  B  E" in line:
-					# handle the case when there is the warning:
-					# 	"WARNING! TUBE X ACTIVE BUT NO FLOW" somewhere in the 
-					# 	reported results
-					if "WARNING!" in self.list_lines[num:num + self.tube_num * 2]:						# MR 2023/01/22
-						# we have to decide whether we want to raise an error here or just
-						#	print out a warning
-						# raise ValueError("Warning! There are active tubes with no flow!")				
-						print("Warning! There are active tubes with no flow!")
-
-					# if this warning is in the current line and it corresponds to the tube
-					# 	number, we just go to the next line and append the value (which is
-					#	always 0.0 in this case)
-					if ("WARNING!" in self.list_lines[num + self.tube_num] and
-						str(self.tube_num) in self.list_lines[num + self.tube_num]):
-						tube_lines.append(self.list_lines[num + self.tube_num + 1])
-
-					else:
-						# append the line corresponding to the desired tube
-						tube_lines.append(self.list_lines[num + self.tube_num])
-=======
 				# find the location where tube data is given; use the following string to find the data in the model listing file           2023 01 20 !TR: Modified the search string and added explanation
 				if "TUBE    B    E" in line:
 					# append the line corresponding to the desired tube
 					tube_lines.append(self.list_lines[num + self.tube_num])
->>>>>>> f0ae8a5b
 
 			# write relevant lines to a temporary file
 			with open("temp_tube.csv", "w") as file:
